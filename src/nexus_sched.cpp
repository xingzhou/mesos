--- conflicted
+++ resolved
@@ -472,38 +472,24 @@
     return - 1;
   }
 
-  PID pid;
-  
-  string initServer = master;
-
   if (master == string("localquiet")) {
     // TODO(benh): Look up resources in environment variables.
     pid = run_nexus(1, 1, 1073741824, true, true);
     ostringstream ss;
     ss << pid;
-    initServer = ss.str();
+    master = ss.str();
   } else if (master == string("local")) {
     // TODO(benh): Look up resources in environment variables.
     pid = run_nexus(1, 1, 1073741824, true, false);
-<<<<<<< HEAD
-  } else {
-    std::istringstream iss(master);
-    if (!(iss >> pid)) {
-      //error(errno, "register failed - bad master PID");
-      return -1;
-    }
-  }
-=======
     ostringstream ss;
     ss << pid;
-    initServer = ss.str();
+    master = ss.str();
   } 
->>>>>>> d0e38bb1
 
   const string& frameworkName = sched->getFrameworkName(this);
   const ExecutorInfo& executorInfo = sched->getExecutorInfo(this);
 
-  process = new SchedulerProcess(initServer, this, sched, frameworkName, executorInfo);
+  process = new SchedulerProcess(master, this, sched, frameworkName, executorInfo);
   
   Process::spawn(process);
 
@@ -584,19 +570,9 @@
   }
 
   // TODO(benh): Do a Process::post instead?
-<<<<<<< HEAD
-
-  process->send(process->master,
-                process->pack<F2M_SLOT_OFFER_REPLY>(process->fid,
-                                                    offerId,
-                                                    tasks,
-                                                    Params(params)));
-
-  return 0;
-=======
-  
   process->send( process->self(), process->pack<F2F_SLOT_OFFER_REPLY>(offerId, tasks, Params(params)));
->>>>>>> d0e38bb1
+
+  return 0;
 }
 
 
@@ -627,14 +603,11 @@
     return -1;
   }
 
-<<<<<<< HEAD
-  process->send(process->master,
-                process->pack<F2M_FRAMEWORK_MESSAGE>(process->fid, message));
-
-  return 0;
-=======
+  // TODO(benh): Do a Process::post instead?
+
   process->send( process->self(), process->pack<F2F_FRAMEWORK_MESSAGE>(message) );
->>>>>>> d0e38bb1
+
+  return 0;
 }
 
 
