# Makefile.

SHELL = '/bin/sh'

CC = @CC@
CXX = @CXX@
SWIG = @SWIG@

CFLAGS = @CFLAGS@
CXXFLAGS = @CXXFLAGS@
LDFLAGS = @LDFLAGS@
LIBS = @LIBS@

OS_NAME = @OS_NAME@

JAVA_HOME = @JAVA_HOME@
PYTHON_HEADERS = @PYTHON_HEADERS@
RUBY_HEADERS = @RUBY_HEADERS@

WITH_WEBUI = @WITH_WEBUI@
WEBUI_FLAGS = @WEBUI_FLAGS@

LOCAL_ZOOKEEPER = @LOCAL_ZOOKEEPER@

LIBEV = third_party/libprocess/third_party/libev-3.8

GLOG = third_party/glog-0.3.1
GTEST = third_party/gtest-1.5.0

ZOOKEEPER = third_party/zookeeper-3.3.1/src/c

# Ensure that we get better debugging info.
CFLAGS += -g
CXXFLAGS += -g

# Add current dir to CFLAGS and CXXFLAGS.
CFLAGS += -I.
CXXFLAGS += -I.

# Add include to CFLAGS and CXXFLAGS.
CFLAGS += -I../include
CXXFLAGS += -I../include

# Add boost to CFLAGS and CXXFLAGS.
CFLAGS += -Ithird_party/boost-1.37.0
CXXFLAGS += -Ithird_party/boost-1.37.0

# Add libprocess to CPPFLAGS, CFLAGS, CXXFLAGS, and LDFLAGS.
CFLAGS += -Ithird_party/libprocess
CXXFLAGS += -Ithird_party/libprocess
LDFLAGS += -Lthird_party/libprocess

# Add libev to LDFLAGS.
LDFLAGS += -L$(LIBEV)/.libs

# Add glog and gtest to include and lib paths.
CXXFLAGS += -I$(GLOG)/src -I$(GTEST)/include
LDFLAGS += -L$(GLOG)/.libs -L$(GTEST)/lib/.libs

# Add local ZooKeeper to include and lib paths if necessary.
ifeq ($(LOCAL_ZOOKEEPER),yes)
  CXXFLAGS += -I$(ZOOKEEPER)/include -I$(ZOOKEEPER)/generated
  LDFLAGS += -L$(ZOOKEEPER)/.libs
endif

# Add dependency tracking to CFLAGS, CXXFLAGS.
CFLAGS += -MMD -MP
CXXFLAGS += -MMD -MP

# Add build date to CFLAGS, CXXFLAGS
CFLAGS += -DBUILD_DATE="\"$$(date '+%Y-%m-%d %H:%M:%S')\""
CXXFLAGS += -DBUILD_DATE="\"$$(date '+%Y-%m-%d %H:%M:%S')\""

# Add build user to CFLAGS, CXXFLAGS
CFLAGS += -DBUILD_USER="\"$$USER\""
CXXFLAGS += -DBUILD_USER="\"$$USER\""

# Expose whether we have Java and Python support through defines
ifdef JAVA_HOME
  CFLAGS += -DMESOS_HAS_JAVA
  CXXFLAGS += -DMESOS_HAS_JAVA
endif
ifdef PYTHON_HEADERS
  CFLAGS += -DMESOS_HAS_PYTHON
  CXXFLAGS += -DMESOS_HAS_PYTHON
endif

# Add libev to LDFLAGS.
LDFLAGS += -L$(LIBEV)/.libs

# Add libev, libprocess, pthread, and dl to LIBS.
LIBS += -lglog -lgtest -lprocess -lev -lpthread -ldl -lzookeeper_st

NEXUS_EXES = nexus-master nexus-slave nexus-local nexus-launcher \
	     test-framework test-executor cpp-test-framework cpp-test-executor \
	     memhog memhog-executor scheduled-memhog

ifeq ($(OS_NAME),solaris)
  NEXUS_EXES += nexus-projd
endif

SCHED_LIB = libnexus_sched.a
EXEC_LIB = libnexus_exec.a

# C/C++ library has both the scheduler and executor libraries.
NEXUS_LIB = libnexus++.a

NEXUS_LIBS = $(SCHED_LIB) $(EXEC_LIB) $(NEXUS_LIB)

MASTER_OBJ = master.o allocator_factory.o simple_allocator.o
SLAVE_OBJ = slave.o launcher.o isolation_module.o \
	    process_based_isolation_module.o
COMMON_OBJ = fatal.o hash_pid.o messages.o lock.o master_detector.o \
	     url_processor.o zookeeper.o configurator.o string_utils.o \
	     logging.o
EXEC_LIB_OBJ = nexus_exec.o
SCHED_LIB_OBJ = nexus_sched.o nexus_local.o params.o
TEST_OBJ = tests/main.o tests/test_master.o tests/test_resources.o \
	   tests/external_test.o tests/test_sample_frameworks.o \
<<<<<<< HEAD
	   tests/test_lxc_isolation.o
=======
	   tests/testing_utils.o tests/test_configurator.o \
	   tests/test_string_utils.o
>>>>>>> 538272ab

ifeq ($(OS_NAME),solaris)
  SLAVE_OBJ += solaris_project_isolation_module.o
endif

ifeq ($(OS_NAME),linux)
  SLAVE_OBJ += lxc_isolation_module.o
endif

ALL_OBJ = $(MASTER_OBJ) $(SLAVE_OBJ) $(COMMON_OBJ) \
	  $(SCHED_LIB_OBJ) $(EXEC_LIB_OBJ) $(TEST_OBJ)

# Setup libraries from the SWIG world.
ifeq ($(OS_NAME),darwin)
  JAVA_LIB = swig/java/libnexus.dylib
else
  JAVA_LIB = swig/java/libnexus.so
endif

PYTHON_LIB = swig/python/_nexus.so

RUBY_LIB = swig/ruby/nexus.so


default: all

-include $(patsubst %.o, %.d, $(ALL_OBJ))
-include $(patsubst %, %.d, $(NEXUS_EXES))

$(ALL_OBJ): %.o: %.cpp
	$(CXX) -c $(CXXFLAGS) -o $@ $<

$(NEXUS_LIBS): $(COMMON_OBJ) third_party/libprocess/libprocess.a

$(NEXUS_EXES): $(COMMON_OBJ) third_party/libprocess/libprocess.a

$(SCHED_LIB): $(SCHED_LIB_OBJ) $(MASTER_OBJ) $(SLAVE_OBJ) $(COMMON_OBJ)
	$(AR) rcs $@ $^ third_party/libprocess/libprocess.a $(GLOG)/.libs/libglog.a $(LIBEV)/.libs/libev.a

$(EXEC_LIB): $(EXEC_LIB_OBJ) $(COMMON_OBJ)
	$(AR) rcs $@ $^

$(NEXUS_LIB): $(SCHED_LIB_OBJ) $(EXEC_LIB_OBJ) $(MASTER_OBJ) $(SLAVE_OBJ) $(COMMON_OBJ)
	$(AR) rcs $@ $^

webui/master/swig/master_wrap.cpp: webui/master/swig/master.i master_state.hpp master_webui.hpp master.hpp config.hpp
ifeq ($(WITH_WEBUI),1)
	$(SWIG) -c++ -python -outdir webui/master/swig -o $@ -I../include $<
else
	echo "" > $@
endif

webui/master/swig/master_wrap.o: webui/master/swig/master_wrap.cpp config.hpp
	$(CXX) -c $(CXXFLAGS) $(WEBUI_FLAGS) -I. -o $@ $<

master_webui.o: master_webui.cpp config.hpp messages.hpp
	$(CXX) -c $(CXXFLAGS) $(WEBUI_FLAGS) -o $@ $<

nexus-master: master_main.cpp $(MASTER_OBJ) $(COMMON_OBJ) master_webui.o webui/master/swig/master_wrap.o
	$(CXX) $(CXXFLAGS) $(WEBUI_FLAGS) -o $@ $< $(MASTER_OBJ) master_webui.o webui/master/swig/master_wrap.o $(COMMON_OBJ) $(LDFLAGS) $(LIBS)

webui/slave/swig/slave_wrap.cpp: webui/slave/swig/slave.i slave_state.hpp slave_webui.hpp slave.hpp config.hpp
ifeq ($(WITH_WEBUI),1)
	$(SWIG) -c++ -python -outdir webui/slave/swig -o $@ -I../include $<
else
	echo "" > $@
endif

webui/slave/swig/slave_wrap.o: webui/slave/swig/slave_wrap.cpp config.hpp
	$(CXX) -c $(CXXFLAGS) $(WEBUI_FLAGS) -I. -o $@ $<

slave_webui.o: slave_webui.cpp config.hpp messages.hpp
	$(CXX) -c $(CXXFLAGS) $(WEBUI_FLAGS) -o $@ $<

nexus-slave: slave_main.cpp $(SLAVE_OBJ) $(COMMON_OBJ) slave_webui.o webui/slave/swig/slave_wrap.o
	$(CXX) $(CXXFLAGS) $(WEBUI_FLAGS) -o $@ $< $(SLAVE_OBJ) slave_webui.o webui/slave/swig/slave_wrap.o $(COMMON_OBJ) $(LDFLAGS) $(LIBS)

nexus-launcher: launcher_main.cpp launcher.o $(COMMON_OBJ)
	$(CXX) $(CXXFLAGS) -o $@ $< launcher.o $(COMMON_OBJ) $(LDFLAGS) $(LIBS)

nexus-projd: projd.cpp $(COMMON_OBJ)
	$(CXX) $(CXXFLAGS) -o $@ $< $(COMMON_OBJ) $(LDFLAGS) $(LIBS)

nexus-local: local.cpp nexus_local.o $(MASTER_OBJ) $(SLAVE_OBJ) $(COMMON_OBJ)
	$(CXX) $(CXXFLAGS) -o $@ $< nexus_local.o $(MASTER_OBJ) $(SLAVE_OBJ) $(COMMON_OBJ) $(LDFLAGS) $(LIBS)

ALLTESTS_OBJ = $(TEST_OBJ) $(MASTER_OBJ) $(SLAVE_OBJ) $(SCHED_LIB_OBJ) $(EXEC_LIB_OBJ) $(COMMON_OBJ)

alltests: $(ALLTESTS_OBJ) $(NEXUS_EXES) java python
	$(CXX) $(CXXFLAGS) -o $@ $(ALLTESTS_OBJ) $(LDFLAGS) $(LIBS)

test-framework: test_framework.cpp $(SCHED_LIB) third_party/libprocess/libprocess.a
	$(CXX) $(CXXFLAGS) -o $@ $< $(LDFLAGS) -L. -lnexus_sched $(LIBS)

test-executor: test_exec.cpp $(EXEC_LIB) third_party/libprocess/libprocess.a
	g++ $(CXXFLAGS) -o $@ $< $(LDFLAGS) -L. -lnexus_exec $(LIBS)

cpp-test-framework: cpp_test_framework.cpp $(NEXUS_LIB) third_party/libprocess/libprocess.a
	$(CXX) $(CXXFLAGS) -o $@ $< -L. $(LDFLAGS) -lnexus++ $(LIBS) 

cpp-test-executor: cpp_test_executor.cpp $(NEXUS_LIB) third_party/libprocess/libprocess.a
	$(CXX) $(CXXFLAGS) -o $@ $< -L. $(LDFLAGS) -lnexus++ $(LIBS) 

memhog: memhog.cpp $(NEXUS_LIB) third_party/libprocess/libprocess.a
	$(CXX) $(CXXFLAGS) -o $@ $< -L. $(LDFLAGS) -lnexus++ $(LIBS) 

memhog-executor: memhog_executor.cpp $(NEXUS_LIB) third_party/libprocess/libprocess.a
	$(CXX) $(CXXFLAGS) -o $@ $< -L. $(LDFLAGS) -lnexus++ $(LIBS) 

scheduled-memhog: scheduled_memhog.cpp $(NEXUS_LIB) third_party/libprocess/libprocess.a
	$(CXX) $(CXXFLAGS) -o $@ $< -L. $(LDFLAGS) -lnexus++ $(LIBS) 

java: $(JAVA_LIB) swig/java/nexus.jar swig/java/TestFramework.class swig/java/TestExecutor.class swig/java/TestExceptionFramework.class swig/java/TestExceptionExecutor.class

python: $(PYTHON_LIB)

ruby: $(RUBY_LIB)

swig/java/nexus.jar: $(JAVA_LIB)
ifdef JAVA_HOME
	$(JAVA_HOME)/bin/javac -sourcepath swig/java -d swig/java swig/java/nexus/*.java
	patch -N swig/java/nexus/nexusJNI.java < swig/java/nexusJNI.java.patch1 || echo -n
	patch swig/java/nexus/nexusJNI.java < swig/java/nexusJNI.java.patch2 || echo -n
	$(JAVA_HOME)/bin/jar cf $@ -C swig/java nexus
endif

$(JAVA_LIB): swig/nexus.i $(NEXUS_LIB)
ifdef JAVA_HOME
	rm -f swig/java/nexus/*
	mkdir -p swig/java/nexus
	$(SWIG) -c++ -java -I../include -o swig/java/nexus_wrap.cpp -outdir swig/java/nexus -package nexus swig/nexus.i
	$(CXX) $(CXXFLAGS) -shared -o $@ swig/java/nexus_wrap.cpp -I$(JAVA_HOME)/include -I$(JAVA_HOME)/include/$(OS_NAME) -L. $(LDFLAGS) -lnexus++ $(LIBS)
endif

swig/java/TestFramework.class: $(JAVA_LIB) swig/java/nexus.jar swig/java/TestFramework.java
ifdef JAVA_HOME
	$(JAVA_HOME)/bin/javac -cp swig/java/nexus.jar -sourcepath swig/java -d swig/java swig/java/TestFramework.java
endif

swig/java/TestExecutor.class: $(JAVA_LIB) swig/java/nexus.jar swig/java/TestExecutor.java
ifdef JAVA_HOME
	$(JAVA_HOME)/bin/javac -cp swig/java/nexus.jar -sourcepath swig/java -d swig/java swig/java/TestExecutor.java
endif

swig/java/TestExceptionFramework.class: $(JAVA_LIB) swig/java/nexus.jar swig/java/TestExceptionFramework.java
ifdef JAVA_HOME
	$(JAVA_HOME)/bin/javac -cp swig/java/nexus.jar -sourcepath swig/java -d swig/java swig/java/TestExceptionFramework.java
endif

swig/java/TestExceptionExecutor.class: $(JAVA_LIB) swig/java/nexus.jar swig/java/TestExceptionExecutor.java
ifdef JAVA_HOME
	$(JAVA_HOME)/bin/javac -cp swig/java/nexus.jar -sourcepath swig/java -d swig/java swig/java/TestExceptionExecutor.java
endif

$(PYTHON_LIB): swig/nexus.i $(NEXUS_LIB)
ifdef PYTHON_HEADERS
	$(SWIG) -c++ -python -threads -I../include -o swig/python/nexus_wrap.cpp -outdir swig/python swig/nexus.i
	$(CXX) $(CXXFLAGS) -shared -o $@ swig/python/nexus_wrap.cpp -I$(PYTHON_HEADERS) -L. $(LDFLAGS) -lnexus++ $(LIBS)
endif

$(RUBY_LIB): swig/nexus.i $(NEXUS_LIB)
ifdef RUBY_HEADERS
	$(SWIG) -c++ -ruby -I../include -o swig/ruby/nexus_wrap.cpp -outdir swig/ruby -autorename swig/nexus.i
	$(CXX) $(CXXFLAGS) -shared -o $@ swig/ruby/nexus_wrap.cpp -I$(RUBY_HEADERS) -L. $(LDFLAGS) -lnexus++ $(LIBS)
endif

test: all
	./alltests

third_party:
	$(MAKE) -C third_party/libprocess
	$(MAKE) -C $(GLOG)
	$(MAKE) -C $(GTEST)
ifeq ($(LOCAL_ZOOKEEPER),yes)
	$(MAKE) -C $(ZOOKEEPER)
endif

all: third_party $(NEXUS_LIBS) $(NEXUS_EXES) alltests java python ruby

clean:
	$(MAKE) -C third_party/libprocess clean
	$(MAKE) -C $(GLOG) clean
	$(MAKE) -C $(GTEST) clean
ifeq ($(LOCAL_ZOOKEEPER),yes)
	$(MAKE) -C $(ZOOKEEPER) clean
endif
	rm -f $(patsubst %.o, %.d, $(ALL_OBJ))
	rm -f $(ALL_OBJ)
	rm -f $(NEXUS_LIBS)
	rm -f $(NEXUS_EXES)
	rm -f $(JAVA_LIB) $(PYTHON_LIB) $(RUBY_LIB)
	rm -rf $(JAVA_LIB).dSYM $(PYTHON_LIB).dSYM $(RUBY_LIB).dSYM
	rm -f swig/*/nexus_wrap.cpp
	rm -f swig/*/nexus_wrap.h
	rm -f swig/*/*.o
	rm -f swig/*/*.d
	rm -f swig/java/nexus.jar
	rm -f swig/java/nexus/*
	rm -f swig/java/*.class
	rm -f swig/python/nexus.py
	rm -f swig/python/nexus.pyc
	rm -f master_webui.o
	rm -f master_webui.d
	rm -f webui/master/swig/master_wrap.h
	rm -f webui/master/swig/master_wrap.cpp
	rm -f webui/master/swig/master_wrap.o
	rm -f webui/master/swig/master_wrap.d
	rm -f webui/master/swig/master.py
	rm -f webui/master/swig/master.pyc
	rm -f slave_webui.o
	rm -f slave_webui.d
	rm -f webui/slave/swig/slave_wrap.h
	rm -f webui/slave/swig/slave_wrap.cpp
	rm -f webui/slave/swig/slave_wrap.o
	rm -f webui/slave/swig/slave_wrap.d
	rm -f webui/slave/swig/slave.py
	rm -f webui/slave/swig/slave.pyc
	rm -f TAGS

.PHONY: default third_party all clean java python ruby test<|MERGE_RESOLUTION|>--- conflicted
+++ resolved
@@ -117,12 +117,8 @@
 SCHED_LIB_OBJ = nexus_sched.o nexus_local.o params.o
 TEST_OBJ = tests/main.o tests/test_master.o tests/test_resources.o \
 	   tests/external_test.o tests/test_sample_frameworks.o \
-<<<<<<< HEAD
-	   tests/test_lxc_isolation.o
-=======
 	   tests/testing_utils.o tests/test_configurator.o \
-	   tests/test_string_utils.o
->>>>>>> 538272ab
+	   tests/test_string_utils.o tests/test_lxc_isolation.o
 
 ifeq ($(OS_NAME),solaris)
   SLAVE_OBJ += solaris_project_isolation_module.o
