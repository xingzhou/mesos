--- conflicted
+++ resolved
@@ -127,7 +127,6 @@
 AC_SUBST(WITH_WEBUI)
 AC_SUBST(WEBUI_FLAGS)
 
-<<<<<<< HEAD
 SWIG="swig"
 AC_ARG_WITH([swig],
   AC_HELP_STRING([--with-swig=PATH],
@@ -139,7 +138,7 @@
 	          esac],
 	         [])
 AC_SUBST(SWIG)
-=======
+
 LOCAL_ZOOKEEPER="no"
 AC_ARG_WITH([local-zookeeper],
   AC_HELP_STRING([--with-local-zookeeper],
@@ -152,7 +151,6 @@
 	          esac],
 	         [])
 AC_SUBST(LOCAL_ZOOKEEPER)
->>>>>>> 0e5636c3
 
 # Checks for programs.
 AC_PROG_CXX([g++])
